var DragDropTouch;
(function (DragDropTouch_1) {
    'use strict';
    /**
     * Object used to hold the data that is being dragged during drag and drop operations.
     *
     * It may hold one or more data items of different types. For more information about
     * drag and drop operations and data transfer objects, see
     * <a href="https://developer.mozilla.org/en-US/docs/Web/API/DataTransfer">HTML Drag and Drop API</a>.
     *
     * This object is created automatically by the @see:DragDropTouch singleton and is
     * accessible through the @see:dataTransfer property of all drag events.
     */
    var DataTransfer = (function () {
        function DataTransfer() {
            this._dropEffect = 'move';
            this._effectAllowed = 'all';
            this._data = {};
        }
        Object.defineProperty(DataTransfer.prototype, "dropEffect", {
            /**
             * Gets or sets the type of drag-and-drop operation currently selected.
             * The value must be 'none',  'copy',  'link', or 'move'.
             */
            get: function () {
                return this._dropEffect;
            },
            set: function (value) {
                this._dropEffect = value;
            },
            enumerable: true,
            configurable: true
        });
        Object.defineProperty(DataTransfer.prototype, "effectAllowed", {
            /**
             * Gets or sets the types of operations that are possible.
             * Must be one of 'none', 'copy', 'copyLink', 'copyMove', 'link',
             * 'linkMove', 'move', 'all' or 'uninitialized'.
             */
            get: function () {
                return this._effectAllowed;
            },
            set: function (value) {
                this._effectAllowed = value;
            },
            enumerable: true,
            configurable: true
        });
        Object.defineProperty(DataTransfer.prototype, "types", {
            /**
             * Gets an array of strings giving the formats that were set in the @see:dragstart event.
             */
            get: function () {
                return Object.keys(this._data);
            },
            enumerable: true,
            configurable: true
        });
        /**
         * Removes the data associated with a given type.
         *
         * The type argument is optional. If the type is empty or not specified, the data
         * associated with all types is removed. If data for the specified type does not exist,
         * or the data transfer contains no data, this method will have no effect.
         *
         * @param type Type of data to remove.
         */
        DataTransfer.prototype.clearData = function (type) {
            if (type != null) {
                delete this._data[type];
            }
            else {
                this._data = null;
            }
        };
        /**
         * Retrieves the data for a given type, or an empty string if data for that type does
         * not exist or the data transfer contains no data.
         *
         * @param type Type of data to retrieve.
         */
        DataTransfer.prototype.getData = function (type) {
            return this._data[type] || '';
        };
        /**
         * Set the data for a given type.
         *
         * For a list of recommended drag types, please see
         * https://developer.mozilla.org/en-US/docs/Web/Guide/HTML/Recommended_Drag_Types.
         *
         * @param type Type of data to add.
         * @param value Data to add.
         */
        DataTransfer.prototype.setData = function (type, value) {
            this._data[type] = value;
        };
        /**
         * Set the image to be used for dragging if a custom one is desired.
         *
         * @param img An image element to use as the drag feedback image.
         * @param offsetX The horizontal offset within the image.
         * @param offsetY The vertical offset within the image.
         */
        DataTransfer.prototype.setDragImage = function (img, offsetX, offsetY) {
            var ddt = DragDropTouch._instance;
            ddt._imgCustom = img;
            ddt._imgOffset = { x: offsetX, y: offsetY };
        };
        return DataTransfer;
    }());
    DragDropTouch_1.DataTransfer = DataTransfer;
    /**
     * Defines a class that adds support for touch-based HTML5 drag/drop operations.
     *
     * The @see:DragDropTouch class listens to touch events and raises the
     * appropriate HTML5 drag/drop events as if the events had been caused
     * by mouse actions.
     *
     * The purpose of this class is to enable using existing, standard HTML5
     * drag/drop code on mobile devices running IOS or Android.
     *
     * To use, include the DragDropTouch.js file on the page. The class will
     * automatically start monitoring touch events and will raise the HTML5
     * drag drop events (dragstart, dragenter, dragleave, drop, dragend) which
     * should be handled by the application.
     *
     * For details and examples on HTML drag and drop, see
     * https://developer.mozilla.org/en-US/docs/Web/Guide/HTML/Drag_operations.
     */
    var DragDropTouch = (function () {
        /**
         * Initializes the single instance of the @see:DragDropTouch class.
         */
        function DragDropTouch() {
            this._lastClick = 0;
            // enforce singleton pattern
            if (DragDropTouch._instance) {
                throw 'DragDropTouch instance already created.';
            }
            // detect passive event support
            // https://github.com/Modernizr/Modernizr/issues/1894
            var supportsPassive = false;
            document.addEventListener('test', null, {
                get passive() {
                    supportsPassive = true;
                    return true;
                }
            });
            // listen to touch events
            if ('ontouchstart' in document) {
                var d = document, ts = this._touchstart.bind(this), tm = this._touchmove.bind(this), te = this._touchend.bind(this), opt = supportsPassive ? { passive: false, capture: false } : false;
                d.addEventListener('touchstart', ts, opt);
                d.addEventListener('touchmove', tm, opt);
                d.addEventListener('touchend', te);
                d.addEventListener('touchcancel', te);
            }
        }
        /**
         * Gets a reference to the @see:DragDropTouch singleton.
         */
        DragDropTouch.getInstance = function () {
            return DragDropTouch._instance;
        };
        // ** event handlers
        DragDropTouch.prototype._touchstart = function (e) {
            var _this = this;
            if (this._shouldHandle(e)) {
                // raise double-click and prevent zooming
                if (Date.now() - this._lastClick < DragDropTouch._DBLCLICK) {
                    if (this._dispatchEvent(e, 'dblclick', e.target)) {
                        e.preventDefault();
                        this._reset();
                        return;
                    }
                }
                // clear all variables
                this._reset();
                // get nearest draggable element
                var src = this._closestDraggable(e.target);
                if (src) {
                    // give caller a chance to handle the hover/move events
                    if (!this._dispatchEvent(e, 'mousemove', e.target) &&
                        !this._dispatchEvent(e, 'mousedown', e.target)) {
                        // get ready to start dragging
                        this._dragSource = src;
                        this._ptDown = this._getPoint(e);
                        this._lastTouch = e;
                        e.preventDefault();
                        // show context menu if the user hasn't started dragging after a while
                        setTimeout(function () {
                            if (_this._dragSource == src && _this._img == null) {
                                if (_this._dispatchEvent(e, 'contextmenu', src)) {
                                    _this._reset();
                                }
                            }
                        }, DragDropTouch._CTXMENU);
                    }
                }
            }
        };
        DragDropTouch.prototype._touchmove = function (e) {
            if (this._shouldHandle(e)) {
                // see if target wants to handle move
                var target = this._getTarget(e);
                if (this._dispatchEvent(e, 'mousemove', target)) {
                    this._lastTouch = e;
                    e.preventDefault();
                    return;
                }
                // start dragging
                if (this._dragSource && !this._img) {
                    var delta = this._getDelta(e);
                    if (delta > DragDropTouch._THRESHOLD) {
                        this._dispatchEvent(e, 'dragstart', this._dragSource);
                        this._createImage(e);
                        this._dispatchEvent(e, 'dragenter', target);
                    }
                }
                // continue dragging
                if (this._img) {
                    this._lastTouch = e;
                    e.preventDefault(); // prevent scrolling
                    if (target != this._lastTarget) {
                        this._dispatchEvent(this._lastTouch, 'dragleave', this._lastTarget);
                        this._dispatchEvent(e, 'dragenter', target);
                        this._lastTarget = target;
                    }
                    this._moveImage(e);
                    this._dispatchEvent(e, 'dragover', target);
                }
            }
        };
        DragDropTouch.prototype._touchend = function (e) {
            if (this._shouldHandle(e)) {
                // see if target wants to handle up
                if (this._dispatchEvent(this._lastTouch, 'mouseup', e.target)) {
                    e.preventDefault();
                    return;
                }
                // user clicked the element but didn't drag, so clear the source and simulate a click
                if (!this._img) {
                    this._dragSource = null;
                    this._dispatchEvent(this._lastTouch, 'click', e.target);
                    this._lastClick = Date.now();
                }
                // finish dragging
                this._destroyImage();
                if (this._dragSource) {
                    if (e.type.indexOf('cancel') < 0) {
                        this._dispatchEvent(this._lastTouch, 'drop', this._lastTarget);
                    }
                    this._dispatchEvent(this._lastTouch, 'dragend', this._dragSource);
                    this._reset();
                }
            }
        };
        // ** utilities
        // ignore events that have been handled or that involve more than one touch
        DragDropTouch.prototype._shouldHandle = function (e) {
            return e &&
                !e.defaultPrevented &&
                e.touches && e.touches.length < 2;
        };
        // clear all members
        DragDropTouch.prototype._reset = function () {
            this._destroyImage();
            this._dragSource = null;
            this._lastTouch = null;
            this._lastTarget = null;
            this._ptDown = null;
            this._dataTransfer = new DataTransfer();
        };
        // get point for a touch event
        DragDropTouch.prototype._getPoint = function (e, page) {
            if (e && e.touches) {
                e = e.touches[0];
            }
            return { x: page ? e.pageX : e.clientX, y: page ? e.pageY : e.clientY };
        };
        // get distance between the current touch event and the first one
        DragDropTouch.prototype._getDelta = function (e) {
            var p = this._getPoint(e);
            return Math.abs(p.x - this._ptDown.x) + Math.abs(p.y - this._ptDown.y);
        };
        // get the element at a given touch event
        DragDropTouch.prototype._getTarget = function (e) {
            var pt = this._getPoint(e), el = document.elementFromPoint(pt.x, pt.y);
            while (el && getComputedStyle(el).pointerEvents == 'none') {
                el = el.parentElement;
            }
            return el;
        };
        // create drag image from source element
        DragDropTouch.prototype._createImage = function (e) {
            // just in case...
            if (this._img) {
                this._destroyImage();
            }
            // create drag image from custom element or drag source
            var src = this._imgCustom || this._dragSource;
            this._img = src.cloneNode(true);
            this._copyStyle(src, this._img);
            this._img.style.top = this._img.style.left = '-9999px';
            // if creating from drag source, apply offset and opacity
            if (!this._imgCustom) {
                var rc = src.getBoundingClientRect(), pt = this._getPoint(e);
                this._imgOffset = { x: pt.x - rc.left, y: pt.y - rc.top };
                this._img.style.opacity = DragDropTouch._OPACITY.toString();
            }
            // add image to document
            this._moveImage(e);
            document.body.appendChild(this._img);
        };
        // dispose of drag image element
        DragDropTouch.prototype._destroyImage = function () {
            if (this._img && this._img.parentElement) {
                this._img.parentElement.removeChild(this._img);
            }
            this._img = null;
            this._imgCustom = null;
        };
        // move the drag image element
        DragDropTouch.prototype._moveImage = function (e) {
            var _this = this;
            if (this._img) {
                requestAnimationFrame(function () {
                    var pt = _this._getPoint(e, true), s = _this._img.style;
                    s.position = 'absolute';
                    s.pointerEvents = 'none';
                    s.zIndex = '999999';
                    s.left = Math.round(pt.x - _this._imgOffset.x) + 'px';
                    s.top = Math.round(pt.y - _this._imgOffset.y) + 'px';
                });
            }
        };
        // copy properties from an object to another
        DragDropTouch.prototype._copyProps = function (dst, src, props) {
            for (var i = 0; i < props.length; i++) {
                var p = props[i];
                dst[p] = src[p];
            }
        };
        DragDropTouch.prototype._copyStyle = function (src, dst) {
            // remove potentially troublesome attributes
            DragDropTouch._rmvAtts.forEach(function (att) {
                dst.removeAttribute(att);
            });
            // copy canvas content
            if (src instanceof HTMLCanvasElement) {
                var cSrc = src, cDst = dst;
                cDst.width = cSrc.width;
                cDst.height = cSrc.height;
                cDst.getContext('2d').drawImage(cSrc, 0, 0);
            }
            // copy style (without transitions)
            var cs = getComputedStyle(src);
            for (var i = 0; i < cs.length; i++) {
                var key = cs[i];
<<<<<<< HEAD
                if(key.indexOf("transition") < 0) dst.style[key] = cs[key];
=======
                if (key.indexOf('transition') < 0) {
                    dst.style[key] = cs[key];
                }
>>>>>>> 644303b1
            }
            dst.style.pointerEvents = 'none';
            // and repeat for all children
            for (var i = 0; i < src.children.length; i++) {
                this._copyStyle(src.children[i], dst.children[i]);
            }
        };
        DragDropTouch.prototype._dispatchEvent = function (e, type, target) {
            if (e && target) {
                var evt = document.createEvent('Event'), t = e.touches ? e.touches[0] : e;
                evt.initEvent(type, true, true);
                evt.button = 0;
                evt.which = evt.buttons = 1;
                this._copyProps(evt, e, DragDropTouch._kbdProps);
                this._copyProps(evt, t, DragDropTouch._ptProps);
                evt.dataTransfer = this._dataTransfer;
                target.dispatchEvent(evt);
                return evt.defaultPrevented;
            }
            return false;
        };
        // gets an element's closest draggable ancestor
        DragDropTouch.prototype._closestDraggable = function (e) {
            for (; e; e = e.parentElement) {
                if (e.hasAttribute('draggable') && e.draggable) {
                    return e;
                }
            }
            return null;
        };
        return DragDropTouch;
    }());
    /*private*/ DragDropTouch._instance = new DragDropTouch(); // singleton
    // constants
    DragDropTouch._THRESHOLD = 5; // pixels to move before drag starts
    DragDropTouch._OPACITY = 0.5; // drag image opacity
    DragDropTouch._DBLCLICK = 500; // max ms between clicks in a double click
    DragDropTouch._CTXMENU = 900; // ms to hold before raising 'contextmenu' event
    // copy styles/attributes from drag source to drag image element
    DragDropTouch._rmvAtts = 'id,class,style,draggable'.split(',');
    // synthesize and dispatch an event
    // returns true if the event has been handled (e.preventDefault == true)
    DragDropTouch._kbdProps = 'altKey,ctrlKey,metaKey,shiftKey'.split(',');
    DragDropTouch._ptProps = 'pageX,pageY,clientX,clientY,screenX,screenY'.split(',');
    DragDropTouch_1.DragDropTouch = DragDropTouch;
})(DragDropTouch || (DragDropTouch = {}));
//# sourceMappingURL=DragDropTouchNoWijmo.js.map
<|MERGE_RESOLUTION|>--- conflicted
+++ resolved
@@ -1,412 +1,408 @@
-var DragDropTouch;
-(function (DragDropTouch_1) {
-    'use strict';
-    /**
-     * Object used to hold the data that is being dragged during drag and drop operations.
-     *
-     * It may hold one or more data items of different types. For more information about
-     * drag and drop operations and data transfer objects, see
-     * <a href="https://developer.mozilla.org/en-US/docs/Web/API/DataTransfer">HTML Drag and Drop API</a>.
-     *
-     * This object is created automatically by the @see:DragDropTouch singleton and is
-     * accessible through the @see:dataTransfer property of all drag events.
-     */
-    var DataTransfer = (function () {
-        function DataTransfer() {
-            this._dropEffect = 'move';
-            this._effectAllowed = 'all';
-            this._data = {};
-        }
-        Object.defineProperty(DataTransfer.prototype, "dropEffect", {
-            /**
-             * Gets or sets the type of drag-and-drop operation currently selected.
-             * The value must be 'none',  'copy',  'link', or 'move'.
-             */
-            get: function () {
-                return this._dropEffect;
-            },
-            set: function (value) {
-                this._dropEffect = value;
-            },
-            enumerable: true,
-            configurable: true
-        });
-        Object.defineProperty(DataTransfer.prototype, "effectAllowed", {
-            /**
-             * Gets or sets the types of operations that are possible.
-             * Must be one of 'none', 'copy', 'copyLink', 'copyMove', 'link',
-             * 'linkMove', 'move', 'all' or 'uninitialized'.
-             */
-            get: function () {
-                return this._effectAllowed;
-            },
-            set: function (value) {
-                this._effectAllowed = value;
-            },
-            enumerable: true,
-            configurable: true
-        });
-        Object.defineProperty(DataTransfer.prototype, "types", {
-            /**
-             * Gets an array of strings giving the formats that were set in the @see:dragstart event.
-             */
-            get: function () {
-                return Object.keys(this._data);
-            },
-            enumerable: true,
-            configurable: true
-        });
-        /**
-         * Removes the data associated with a given type.
-         *
-         * The type argument is optional. If the type is empty or not specified, the data
-         * associated with all types is removed. If data for the specified type does not exist,
-         * or the data transfer contains no data, this method will have no effect.
-         *
-         * @param type Type of data to remove.
-         */
-        DataTransfer.prototype.clearData = function (type) {
-            if (type != null) {
-                delete this._data[type];
-            }
-            else {
-                this._data = null;
-            }
-        };
-        /**
-         * Retrieves the data for a given type, or an empty string if data for that type does
-         * not exist or the data transfer contains no data.
-         *
-         * @param type Type of data to retrieve.
-         */
-        DataTransfer.prototype.getData = function (type) {
-            return this._data[type] || '';
-        };
-        /**
-         * Set the data for a given type.
-         *
-         * For a list of recommended drag types, please see
-         * https://developer.mozilla.org/en-US/docs/Web/Guide/HTML/Recommended_Drag_Types.
-         *
-         * @param type Type of data to add.
-         * @param value Data to add.
-         */
-        DataTransfer.prototype.setData = function (type, value) {
-            this._data[type] = value;
-        };
-        /**
-         * Set the image to be used for dragging if a custom one is desired.
-         *
-         * @param img An image element to use as the drag feedback image.
-         * @param offsetX The horizontal offset within the image.
-         * @param offsetY The vertical offset within the image.
-         */
-        DataTransfer.prototype.setDragImage = function (img, offsetX, offsetY) {
-            var ddt = DragDropTouch._instance;
-            ddt._imgCustom = img;
-            ddt._imgOffset = { x: offsetX, y: offsetY };
-        };
-        return DataTransfer;
-    }());
-    DragDropTouch_1.DataTransfer = DataTransfer;
-    /**
-     * Defines a class that adds support for touch-based HTML5 drag/drop operations.
-     *
-     * The @see:DragDropTouch class listens to touch events and raises the
-     * appropriate HTML5 drag/drop events as if the events had been caused
-     * by mouse actions.
-     *
-     * The purpose of this class is to enable using existing, standard HTML5
-     * drag/drop code on mobile devices running IOS or Android.
-     *
-     * To use, include the DragDropTouch.js file on the page. The class will
-     * automatically start monitoring touch events and will raise the HTML5
-     * drag drop events (dragstart, dragenter, dragleave, drop, dragend) which
-     * should be handled by the application.
-     *
-     * For details and examples on HTML drag and drop, see
-     * https://developer.mozilla.org/en-US/docs/Web/Guide/HTML/Drag_operations.
-     */
-    var DragDropTouch = (function () {
-        /**
-         * Initializes the single instance of the @see:DragDropTouch class.
-         */
-        function DragDropTouch() {
-            this._lastClick = 0;
-            // enforce singleton pattern
-            if (DragDropTouch._instance) {
-                throw 'DragDropTouch instance already created.';
-            }
-            // detect passive event support
-            // https://github.com/Modernizr/Modernizr/issues/1894
-            var supportsPassive = false;
-            document.addEventListener('test', null, {
-                get passive() {
-                    supportsPassive = true;
-                    return true;
-                }
-            });
-            // listen to touch events
-            if ('ontouchstart' in document) {
-                var d = document, ts = this._touchstart.bind(this), tm = this._touchmove.bind(this), te = this._touchend.bind(this), opt = supportsPassive ? { passive: false, capture: false } : false;
-                d.addEventListener('touchstart', ts, opt);
-                d.addEventListener('touchmove', tm, opt);
-                d.addEventListener('touchend', te);
-                d.addEventListener('touchcancel', te);
-            }
-        }
-        /**
-         * Gets a reference to the @see:DragDropTouch singleton.
-         */
-        DragDropTouch.getInstance = function () {
-            return DragDropTouch._instance;
-        };
-        // ** event handlers
-        DragDropTouch.prototype._touchstart = function (e) {
-            var _this = this;
-            if (this._shouldHandle(e)) {
-                // raise double-click and prevent zooming
-                if (Date.now() - this._lastClick < DragDropTouch._DBLCLICK) {
-                    if (this._dispatchEvent(e, 'dblclick', e.target)) {
-                        e.preventDefault();
-                        this._reset();
-                        return;
-                    }
-                }
-                // clear all variables
-                this._reset();
-                // get nearest draggable element
-                var src = this._closestDraggable(e.target);
-                if (src) {
-                    // give caller a chance to handle the hover/move events
-                    if (!this._dispatchEvent(e, 'mousemove', e.target) &&
-                        !this._dispatchEvent(e, 'mousedown', e.target)) {
-                        // get ready to start dragging
-                        this._dragSource = src;
-                        this._ptDown = this._getPoint(e);
-                        this._lastTouch = e;
-                        e.preventDefault();
-                        // show context menu if the user hasn't started dragging after a while
-                        setTimeout(function () {
-                            if (_this._dragSource == src && _this._img == null) {
-                                if (_this._dispatchEvent(e, 'contextmenu', src)) {
-                                    _this._reset();
-                                }
-                            }
-                        }, DragDropTouch._CTXMENU);
-                    }
-                }
-            }
-        };
-        DragDropTouch.prototype._touchmove = function (e) {
-            if (this._shouldHandle(e)) {
-                // see if target wants to handle move
-                var target = this._getTarget(e);
-                if (this._dispatchEvent(e, 'mousemove', target)) {
-                    this._lastTouch = e;
-                    e.preventDefault();
-                    return;
-                }
-                // start dragging
-                if (this._dragSource && !this._img) {
-                    var delta = this._getDelta(e);
-                    if (delta > DragDropTouch._THRESHOLD) {
-                        this._dispatchEvent(e, 'dragstart', this._dragSource);
-                        this._createImage(e);
-                        this._dispatchEvent(e, 'dragenter', target);
-                    }
-                }
-                // continue dragging
-                if (this._img) {
-                    this._lastTouch = e;
-                    e.preventDefault(); // prevent scrolling
-                    if (target != this._lastTarget) {
-                        this._dispatchEvent(this._lastTouch, 'dragleave', this._lastTarget);
-                        this._dispatchEvent(e, 'dragenter', target);
-                        this._lastTarget = target;
-                    }
-                    this._moveImage(e);
-                    this._dispatchEvent(e, 'dragover', target);
-                }
-            }
-        };
-        DragDropTouch.prototype._touchend = function (e) {
-            if (this._shouldHandle(e)) {
-                // see if target wants to handle up
-                if (this._dispatchEvent(this._lastTouch, 'mouseup', e.target)) {
-                    e.preventDefault();
-                    return;
-                }
-                // user clicked the element but didn't drag, so clear the source and simulate a click
-                if (!this._img) {
-                    this._dragSource = null;
-                    this._dispatchEvent(this._lastTouch, 'click', e.target);
-                    this._lastClick = Date.now();
-                }
-                // finish dragging
-                this._destroyImage();
-                if (this._dragSource) {
-                    if (e.type.indexOf('cancel') < 0) {
-                        this._dispatchEvent(this._lastTouch, 'drop', this._lastTarget);
-                    }
-                    this._dispatchEvent(this._lastTouch, 'dragend', this._dragSource);
-                    this._reset();
-                }
-            }
-        };
-        // ** utilities
-        // ignore events that have been handled or that involve more than one touch
-        DragDropTouch.prototype._shouldHandle = function (e) {
-            return e &&
-                !e.defaultPrevented &&
-                e.touches && e.touches.length < 2;
-        };
-        // clear all members
-        DragDropTouch.prototype._reset = function () {
-            this._destroyImage();
-            this._dragSource = null;
-            this._lastTouch = null;
-            this._lastTarget = null;
-            this._ptDown = null;
-            this._dataTransfer = new DataTransfer();
-        };
-        // get point for a touch event
-        DragDropTouch.prototype._getPoint = function (e, page) {
-            if (e && e.touches) {
-                e = e.touches[0];
-            }
-            return { x: page ? e.pageX : e.clientX, y: page ? e.pageY : e.clientY };
-        };
-        // get distance between the current touch event and the first one
-        DragDropTouch.prototype._getDelta = function (e) {
-            var p = this._getPoint(e);
-            return Math.abs(p.x - this._ptDown.x) + Math.abs(p.y - this._ptDown.y);
-        };
-        // get the element at a given touch event
-        DragDropTouch.prototype._getTarget = function (e) {
-            var pt = this._getPoint(e), el = document.elementFromPoint(pt.x, pt.y);
-            while (el && getComputedStyle(el).pointerEvents == 'none') {
-                el = el.parentElement;
-            }
-            return el;
-        };
-        // create drag image from source element
-        DragDropTouch.prototype._createImage = function (e) {
-            // just in case...
-            if (this._img) {
-                this._destroyImage();
-            }
-            // create drag image from custom element or drag source
-            var src = this._imgCustom || this._dragSource;
-            this._img = src.cloneNode(true);
-            this._copyStyle(src, this._img);
-            this._img.style.top = this._img.style.left = '-9999px';
-            // if creating from drag source, apply offset and opacity
-            if (!this._imgCustom) {
-                var rc = src.getBoundingClientRect(), pt = this._getPoint(e);
-                this._imgOffset = { x: pt.x - rc.left, y: pt.y - rc.top };
-                this._img.style.opacity = DragDropTouch._OPACITY.toString();
-            }
-            // add image to document
-            this._moveImage(e);
-            document.body.appendChild(this._img);
-        };
-        // dispose of drag image element
-        DragDropTouch.prototype._destroyImage = function () {
-            if (this._img && this._img.parentElement) {
-                this._img.parentElement.removeChild(this._img);
-            }
-            this._img = null;
-            this._imgCustom = null;
-        };
-        // move the drag image element
-        DragDropTouch.prototype._moveImage = function (e) {
-            var _this = this;
-            if (this._img) {
-                requestAnimationFrame(function () {
-                    var pt = _this._getPoint(e, true), s = _this._img.style;
-                    s.position = 'absolute';
-                    s.pointerEvents = 'none';
-                    s.zIndex = '999999';
-                    s.left = Math.round(pt.x - _this._imgOffset.x) + 'px';
-                    s.top = Math.round(pt.y - _this._imgOffset.y) + 'px';
-                });
-            }
-        };
-        // copy properties from an object to another
-        DragDropTouch.prototype._copyProps = function (dst, src, props) {
-            for (var i = 0; i < props.length; i++) {
-                var p = props[i];
-                dst[p] = src[p];
-            }
-        };
-        DragDropTouch.prototype._copyStyle = function (src, dst) {
-            // remove potentially troublesome attributes
-            DragDropTouch._rmvAtts.forEach(function (att) {
-                dst.removeAttribute(att);
-            });
-            // copy canvas content
-            if (src instanceof HTMLCanvasElement) {
-                var cSrc = src, cDst = dst;
-                cDst.width = cSrc.width;
-                cDst.height = cSrc.height;
-                cDst.getContext('2d').drawImage(cSrc, 0, 0);
-            }
-            // copy style (without transitions)
-            var cs = getComputedStyle(src);
-            for (var i = 0; i < cs.length; i++) {
-                var key = cs[i];
-<<<<<<< HEAD
-                if(key.indexOf("transition") < 0) dst.style[key] = cs[key];
-=======
-                if (key.indexOf('transition') < 0) {
-                    dst.style[key] = cs[key];
-                }
->>>>>>> 644303b1
-            }
-            dst.style.pointerEvents = 'none';
-            // and repeat for all children
-            for (var i = 0; i < src.children.length; i++) {
-                this._copyStyle(src.children[i], dst.children[i]);
-            }
-        };
-        DragDropTouch.prototype._dispatchEvent = function (e, type, target) {
-            if (e && target) {
-                var evt = document.createEvent('Event'), t = e.touches ? e.touches[0] : e;
-                evt.initEvent(type, true, true);
-                evt.button = 0;
-                evt.which = evt.buttons = 1;
-                this._copyProps(evt, e, DragDropTouch._kbdProps);
-                this._copyProps(evt, t, DragDropTouch._ptProps);
-                evt.dataTransfer = this._dataTransfer;
-                target.dispatchEvent(evt);
-                return evt.defaultPrevented;
-            }
-            return false;
-        };
-        // gets an element's closest draggable ancestor
-        DragDropTouch.prototype._closestDraggable = function (e) {
-            for (; e; e = e.parentElement) {
-                if (e.hasAttribute('draggable') && e.draggable) {
-                    return e;
-                }
-            }
-            return null;
-        };
-        return DragDropTouch;
-    }());
-    /*private*/ DragDropTouch._instance = new DragDropTouch(); // singleton
-    // constants
-    DragDropTouch._THRESHOLD = 5; // pixels to move before drag starts
-    DragDropTouch._OPACITY = 0.5; // drag image opacity
-    DragDropTouch._DBLCLICK = 500; // max ms between clicks in a double click
-    DragDropTouch._CTXMENU = 900; // ms to hold before raising 'contextmenu' event
-    // copy styles/attributes from drag source to drag image element
-    DragDropTouch._rmvAtts = 'id,class,style,draggable'.split(',');
-    // synthesize and dispatch an event
-    // returns true if the event has been handled (e.preventDefault == true)
-    DragDropTouch._kbdProps = 'altKey,ctrlKey,metaKey,shiftKey'.split(',');
-    DragDropTouch._ptProps = 'pageX,pageY,clientX,clientY,screenX,screenY'.split(',');
-    DragDropTouch_1.DragDropTouch = DragDropTouch;
-})(DragDropTouch || (DragDropTouch = {}));
-//# sourceMappingURL=DragDropTouchNoWijmo.js.map
+var DragDropTouch;
+(function (DragDropTouch_1) {
+    'use strict';
+    /**
+     * Object used to hold the data that is being dragged during drag and drop operations.
+     *
+     * It may hold one or more data items of different types. For more information about
+     * drag and drop operations and data transfer objects, see
+     * <a href="https://developer.mozilla.org/en-US/docs/Web/API/DataTransfer">HTML Drag and Drop API</a>.
+     *
+     * This object is created automatically by the @see:DragDropTouch singleton and is
+     * accessible through the @see:dataTransfer property of all drag events.
+     */
+    var DataTransfer = (function () {
+        function DataTransfer() {
+            this._dropEffect = 'move';
+            this._effectAllowed = 'all';
+            this._data = {};
+        }
+        Object.defineProperty(DataTransfer.prototype, "dropEffect", {
+            /**
+             * Gets or sets the type of drag-and-drop operation currently selected.
+             * The value must be 'none',  'copy',  'link', or 'move'.
+             */
+            get: function () {
+                return this._dropEffect;
+            },
+            set: function (value) {
+                this._dropEffect = value;
+            },
+            enumerable: true,
+            configurable: true
+        });
+        Object.defineProperty(DataTransfer.prototype, "effectAllowed", {
+            /**
+             * Gets or sets the types of operations that are possible.
+             * Must be one of 'none', 'copy', 'copyLink', 'copyMove', 'link',
+             * 'linkMove', 'move', 'all' or 'uninitialized'.
+             */
+            get: function () {
+                return this._effectAllowed;
+            },
+            set: function (value) {
+                this._effectAllowed = value;
+            },
+            enumerable: true,
+            configurable: true
+        });
+        Object.defineProperty(DataTransfer.prototype, "types", {
+            /**
+             * Gets an array of strings giving the formats that were set in the @see:dragstart event.
+             */
+            get: function () {
+                return Object.keys(this._data);
+            },
+            enumerable: true,
+            configurable: true
+        });
+        /**
+         * Removes the data associated with a given type.
+         *
+         * The type argument is optional. If the type is empty or not specified, the data
+         * associated with all types is removed. If data for the specified type does not exist,
+         * or the data transfer contains no data, this method will have no effect.
+         *
+         * @param type Type of data to remove.
+         */
+        DataTransfer.prototype.clearData = function (type) {
+            if (type != null) {
+                delete this._data[type];
+            }
+            else {
+                this._data = null;
+            }
+        };
+        /**
+         * Retrieves the data for a given type, or an empty string if data for that type does
+         * not exist or the data transfer contains no data.
+         *
+         * @param type Type of data to retrieve.
+         */
+        DataTransfer.prototype.getData = function (type) {
+            return this._data[type] || '';
+        };
+        /**
+         * Set the data for a given type.
+         *
+         * For a list of recommended drag types, please see
+         * https://developer.mozilla.org/en-US/docs/Web/Guide/HTML/Recommended_Drag_Types.
+         *
+         * @param type Type of data to add.
+         * @param value Data to add.
+         */
+        DataTransfer.prototype.setData = function (type, value) {
+            this._data[type] = value;
+        };
+        /**
+         * Set the image to be used for dragging if a custom one is desired.
+         *
+         * @param img An image element to use as the drag feedback image.
+         * @param offsetX The horizontal offset within the image.
+         * @param offsetY The vertical offset within the image.
+         */
+        DataTransfer.prototype.setDragImage = function (img, offsetX, offsetY) {
+            var ddt = DragDropTouch._instance;
+            ddt._imgCustom = img;
+            ddt._imgOffset = { x: offsetX, y: offsetY };
+        };
+        return DataTransfer;
+    }());
+    DragDropTouch_1.DataTransfer = DataTransfer;
+    /**
+     * Defines a class that adds support for touch-based HTML5 drag/drop operations.
+     *
+     * The @see:DragDropTouch class listens to touch events and raises the
+     * appropriate HTML5 drag/drop events as if the events had been caused
+     * by mouse actions.
+     *
+     * The purpose of this class is to enable using existing, standard HTML5
+     * drag/drop code on mobile devices running IOS or Android.
+     *
+     * To use, include the DragDropTouch.js file on the page. The class will
+     * automatically start monitoring touch events and will raise the HTML5
+     * drag drop events (dragstart, dragenter, dragleave, drop, dragend) which
+     * should be handled by the application.
+     *
+     * For details and examples on HTML drag and drop, see
+     * https://developer.mozilla.org/en-US/docs/Web/Guide/HTML/Drag_operations.
+     */
+    var DragDropTouch = (function () {
+        /**
+         * Initializes the single instance of the @see:DragDropTouch class.
+         */
+        function DragDropTouch() {
+            this._lastClick = 0;
+            // enforce singleton pattern
+            if (DragDropTouch._instance) {
+                throw 'DragDropTouch instance already created.';
+            }
+            // detect passive event support
+            // https://github.com/Modernizr/Modernizr/issues/1894
+            var supportsPassive = false;
+            document.addEventListener('test', null, {
+                get passive() {
+                    supportsPassive = true;
+                    return true;
+                }
+            });
+            // listen to touch events
+            if ('ontouchstart' in document) {
+                var d = document, ts = this._touchstart.bind(this), tm = this._touchmove.bind(this), te = this._touchend.bind(this), opt = supportsPassive ? { passive: false, capture: false } : false;
+                d.addEventListener('touchstart', ts, opt);
+                d.addEventListener('touchmove', tm, opt);
+                d.addEventListener('touchend', te);
+                d.addEventListener('touchcancel', te);
+            }
+        }
+        /**
+         * Gets a reference to the @see:DragDropTouch singleton.
+         */
+        DragDropTouch.getInstance = function () {
+            return DragDropTouch._instance;
+        };
+        // ** event handlers
+        DragDropTouch.prototype._touchstart = function (e) {
+            var _this = this;
+            if (this._shouldHandle(e)) {
+                // raise double-click and prevent zooming
+                if (Date.now() - this._lastClick < DragDropTouch._DBLCLICK) {
+                    if (this._dispatchEvent(e, 'dblclick', e.target)) {
+                        e.preventDefault();
+                        this._reset();
+                        return;
+                    }
+                }
+                // clear all variables
+                this._reset();
+                // get nearest draggable element
+                var src = this._closestDraggable(e.target);
+                if (src) {
+                    // give caller a chance to handle the hover/move events
+                    if (!this._dispatchEvent(e, 'mousemove', e.target) &&
+                        !this._dispatchEvent(e, 'mousedown', e.target)) {
+                        // get ready to start dragging
+                        this._dragSource = src;
+                        this._ptDown = this._getPoint(e);
+                        this._lastTouch = e;
+                        e.preventDefault();
+                        // show context menu if the user hasn't started dragging after a while
+                        setTimeout(function () {
+                            if (_this._dragSource == src && _this._img == null) {
+                                if (_this._dispatchEvent(e, 'contextmenu', src)) {
+                                    _this._reset();
+                                }
+                            }
+                        }, DragDropTouch._CTXMENU);
+                    }
+                }
+            }
+        };
+        DragDropTouch.prototype._touchmove = function (e) {
+            if (this._shouldHandle(e)) {
+                // see if target wants to handle move
+                var target = this._getTarget(e);
+                if (this._dispatchEvent(e, 'mousemove', target)) {
+                    this._lastTouch = e;
+                    e.preventDefault();
+                    return;
+                }
+                // start dragging
+                if (this._dragSource && !this._img) {
+                    var delta = this._getDelta(e);
+                    if (delta > DragDropTouch._THRESHOLD) {
+                        this._dispatchEvent(e, 'dragstart', this._dragSource);
+                        this._createImage(e);
+                        this._dispatchEvent(e, 'dragenter', target);
+                    }
+                }
+                // continue dragging
+                if (this._img) {
+                    this._lastTouch = e;
+                    e.preventDefault(); // prevent scrolling
+                    if (target != this._lastTarget) {
+                        this._dispatchEvent(this._lastTouch, 'dragleave', this._lastTarget);
+                        this._dispatchEvent(e, 'dragenter', target);
+                        this._lastTarget = target;
+                    }
+                    this._moveImage(e);
+                    this._dispatchEvent(e, 'dragover', target);
+                }
+            }
+        };
+        DragDropTouch.prototype._touchend = function (e) {
+            if (this._shouldHandle(e)) {
+                // see if target wants to handle up
+                if (this._dispatchEvent(this._lastTouch, 'mouseup', e.target)) {
+                    e.preventDefault();
+                    return;
+                }
+                // user clicked the element but didn't drag, so clear the source and simulate a click
+                if (!this._img) {
+                    this._dragSource = null;
+                    this._dispatchEvent(this._lastTouch, 'click', e.target);
+                    this._lastClick = Date.now();
+                }
+                // finish dragging
+                this._destroyImage();
+                if (this._dragSource) {
+                    if (e.type.indexOf('cancel') < 0) {
+                        this._dispatchEvent(this._lastTouch, 'drop', this._lastTarget);
+                    }
+                    this._dispatchEvent(this._lastTouch, 'dragend', this._dragSource);
+                    this._reset();
+                }
+            }
+        };
+        // ** utilities
+        // ignore events that have been handled or that involve more than one touch
+        DragDropTouch.prototype._shouldHandle = function (e) {
+            return e &&
+                !e.defaultPrevented &&
+                e.touches && e.touches.length < 2;
+        };
+        // clear all members
+        DragDropTouch.prototype._reset = function () {
+            this._destroyImage();
+            this._dragSource = null;
+            this._lastTouch = null;
+            this._lastTarget = null;
+            this._ptDown = null;
+            this._dataTransfer = new DataTransfer();
+        };
+        // get point for a touch event
+        DragDropTouch.prototype._getPoint = function (e, page) {
+            if (e && e.touches) {
+                e = e.touches[0];
+            }
+            return { x: page ? e.pageX : e.clientX, y: page ? e.pageY : e.clientY };
+        };
+        // get distance between the current touch event and the first one
+        DragDropTouch.prototype._getDelta = function (e) {
+            var p = this._getPoint(e);
+            return Math.abs(p.x - this._ptDown.x) + Math.abs(p.y - this._ptDown.y);
+        };
+        // get the element at a given touch event
+        DragDropTouch.prototype._getTarget = function (e) {
+            var pt = this._getPoint(e), el = document.elementFromPoint(pt.x, pt.y);
+            while (el && getComputedStyle(el).pointerEvents == 'none') {
+                el = el.parentElement;
+            }
+            return el;
+        };
+        // create drag image from source element
+        DragDropTouch.prototype._createImage = function (e) {
+            // just in case...
+            if (this._img) {
+                this._destroyImage();
+            }
+            // create drag image from custom element or drag source
+            var src = this._imgCustom || this._dragSource;
+            this._img = src.cloneNode(true);
+            this._copyStyle(src, this._img);
+            this._img.style.top = this._img.style.left = '-9999px';
+            // if creating from drag source, apply offset and opacity
+            if (!this._imgCustom) {
+                var rc = src.getBoundingClientRect(), pt = this._getPoint(e);
+                this._imgOffset = { x: pt.x - rc.left, y: pt.y - rc.top };
+                this._img.style.opacity = DragDropTouch._OPACITY.toString();
+            }
+            // add image to document
+            this._moveImage(e);
+            document.body.appendChild(this._img);
+        };
+        // dispose of drag image element
+        DragDropTouch.prototype._destroyImage = function () {
+            if (this._img && this._img.parentElement) {
+                this._img.parentElement.removeChild(this._img);
+            }
+            this._img = null;
+            this._imgCustom = null;
+        };
+        // move the drag image element
+        DragDropTouch.prototype._moveImage = function (e) {
+            var _this = this;
+            if (this._img) {
+                requestAnimationFrame(function () {
+                    var pt = _this._getPoint(e, true), s = _this._img.style;
+                    s.position = 'absolute';
+                    s.pointerEvents = 'none';
+                    s.zIndex = '999999';
+                    s.left = Math.round(pt.x - _this._imgOffset.x) + 'px';
+                    s.top = Math.round(pt.y - _this._imgOffset.y) + 'px';
+                });
+            }
+        };
+        // copy properties from an object to another
+        DragDropTouch.prototype._copyProps = function (dst, src, props) {
+            for (var i = 0; i < props.length; i++) {
+                var p = props[i];
+                dst[p] = src[p];
+            }
+        };
+        DragDropTouch.prototype._copyStyle = function (src, dst) {
+            // remove potentially troublesome attributes
+            DragDropTouch._rmvAtts.forEach(function (att) {
+                dst.removeAttribute(att);
+            });
+            // copy canvas content
+            if (src instanceof HTMLCanvasElement) {
+                var cSrc = src, cDst = dst;
+                cDst.width = cSrc.width;
+                cDst.height = cSrc.height;
+                cDst.getContext('2d').drawImage(cSrc, 0, 0);
+            }
+            // copy style (without transitions)
+            var cs = getComputedStyle(src);
+            for (var i = 0; i < cs.length; i++) {
+                var key = cs[i];
+               if (key.indexOf('transition') < 0) {
+                    dst.style[key] = cs[key];
+                }
+            }
+            dst.style.pointerEvents = 'none';
+            // and repeat for all children
+            for (var i = 0; i < src.children.length; i++) {
+                this._copyStyle(src.children[i], dst.children[i]);
+            }
+        };
+        DragDropTouch.prototype._dispatchEvent = function (e, type, target) {
+            if (e && target) {
+                var evt = document.createEvent('Event'), t = e.touches ? e.touches[0] : e;
+                evt.initEvent(type, true, true);
+                evt.button = 0;
+                evt.which = evt.buttons = 1;
+                this._copyProps(evt, e, DragDropTouch._kbdProps);
+                this._copyProps(evt, t, DragDropTouch._ptProps);
+                evt.dataTransfer = this._dataTransfer;
+                target.dispatchEvent(evt);
+                return evt.defaultPrevented;
+            }
+            return false;
+        };
+        // gets an element's closest draggable ancestor
+        DragDropTouch.prototype._closestDraggable = function (e) {
+            for (; e; e = e.parentElement) {
+                if (e.hasAttribute('draggable') && e.draggable) {
+                    return e;
+                }
+            }
+            return null;
+        };
+        return DragDropTouch;
+    }());
+    /*private*/ DragDropTouch._instance = new DragDropTouch(); // singleton
+    // constants
+    DragDropTouch._THRESHOLD = 5; // pixels to move before drag starts
+    DragDropTouch._OPACITY = 0.5; // drag image opacity
+    DragDropTouch._DBLCLICK = 500; // max ms between clicks in a double click
+    DragDropTouch._CTXMENU = 900; // ms to hold before raising 'contextmenu' event
+    // copy styles/attributes from drag source to drag image element
+    DragDropTouch._rmvAtts = 'id,class,style,draggable'.split(',');
+    // synthesize and dispatch an event
+    // returns true if the event has been handled (e.preventDefault == true)
+    DragDropTouch._kbdProps = 'altKey,ctrlKey,metaKey,shiftKey'.split(',');
+    DragDropTouch._ptProps = 'pageX,pageY,clientX,clientY,screenX,screenY'.split(',');
+    DragDropTouch_1.DragDropTouch = DragDropTouch;
+})(DragDropTouch || (DragDropTouch = {}));
+//# sourceMappingURL=DragDropTouchNoWijmo.js.map